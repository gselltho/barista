/**
 * @license
 * Copyright 2019 Dynatrace LLC
 * Licensed under the Apache License, Version 2.0 (the "License");
 * you may not use this file except in compliance with the License.
 * You may obtain a copy of the License at
 *
 * http://www.apache.org/licenses/LICENSE-2.0
 *
 * Unless required by applicable law or agreed to in writing, software
 * distributed under the License is distributed on an "AS IS" BASIS,
 * WITHOUT WARRANTIES OR CONDITIONS OF ANY KIND, either express or implied.
 * See the License for the specific language governing permissions and
 * limitations under the License.
 */

import { Tree, noop } from '@angular-devkit/schematics';
import { promises as fs } from 'fs';
import { join } from 'path';
import { readJsonAsObjectFromTree } from '../utils';
import { runSchematic } from '../utils/testing';
import { Schema } from './schema';

// used for mocking the externalSchematic function
const devkitSchematics = require('@angular-devkit/schematics');

export async function testNgAdd(
  tree: Tree,
  options: Partial<Schema> = {},
): Promise<void> {
  const schemaOptions: Schema = {
    project: 'testProject',
    animations: true,
    typography: true,
    ...options,
  };
  await runSchematic('ng-add', schemaOptions, tree);
}

export async function getFixture(filePath: string): Promise<string> {
  const fixturesFolder = join(__dirname, '../fixtures');
  return fs.readFile(join(fixturesFolder, filePath), {
    encoding: 'utf-8',
  });
}

export async function addFixtureToTree(
  tree: Tree,
  source: string,
  destination: string,
): Promise<void> {
  const content = await getFixture(source);
  tree.create(destination, content);
}

// Testing of Dynatrace Ng-Add Schematic
describe('ng-add schematic for dynatrace barista-components', () => {
  let tree: Tree;

  beforeEach(() => {
    tree = Tree.empty();
  });

  it('should update imports of @dynatrace/angular-components to barista-components in package.json', async () => {
    // mock the run external schematic function
    devkitSchematics.externalSchematic = jest.fn().mockReturnValue(noop());

    await addFixtureToTree(
      tree,
      'package-simple-migration.json',
      '/package.json',
    );

    await testNgAdd(tree);
    expect(readJsonAsObjectFromTree(tree, '/package.json')).toMatchObject(
      expect.objectContaining({
        dependencies: {
          '@dynatrace/barista-components': '5.0.0',
        },
      }),
    );
  });

  it('should add all the necessary peer dependencies if no barista or angular components are installed', async () => {
    await addFixtureToTree(tree, 'package-empty.json', '/package.json');

    await testNgAdd(tree, { animations: false });
    expect(readJsonAsObjectFromTree(tree, '/package.json')).toMatchObject({
      dependencies: {
        '@dynatrace/barista-components': '5.0.0',
        '@dynatrace/barista-icons': '{{version}}',
        'd3-geo': '{{version}}',
        'd3-scale': '{{version}}',
        'd3-shape': '{{version}}',
        highcharts: '{{version}}',
      },
    });
  });

  it('should add the `@angular/animations` package with the same version as the `@angular/core` package when specified', async () => {
    await addFixtureToTree(tree, 'package-empty.json', '/package.json');

    await testNgAdd(tree);
    expect(readJsonAsObjectFromTree(tree, '/package.json')).toMatchObject({
      dependencies: {
        '@angular/core': '^8.2.12',
        '@angular/animations': '^8.2.12',
      },
    });
  });
<<<<<<< HEAD

  it("shouldn't add @angular/animations` package if already installed", async () => {
    await addFixtureToTree(
      tree,
      'package-animations-existing.json',
      '/package.json',
    );

    await testNgAdd(tree, { animations: true });

    const packageJSON = readFileFromTree(tree, '/package.json');

    // check if the angular animations package is used more than once
    expect(packageJSON.match(/\@angular\/animations/gim)).toHaveLength(1);
    expect(readJsonAsObjectFromTree(tree, '/package.json')).toMatchObject({
      dependencies: {
        '@angular/animations': '^8.2.12',
        '@angular/core': '^8.2.12',
      },
    });
  });

  it('should add @angular/platform-browser-dynamic', async () => {
    await addFixtureToTree(
      tree,
      'package-animation-dependency.json',
      '/package.json',
    );

    await testNgAdd(tree);
    expect(readJsonAsObjectFromTree(tree, '/package.json')).toMatchObject({
      dependencies: {
        '@angular/platform-browser-dynamic': '^8.2.12',
      },
    });
  });

  // it('should update peerDependecies', () => {
  //   expect(getFileContent(tree, 'components/src/peerPackage.json')).toEqual(
  //     PEERDEPENDENCIES,
  //   );
  // });
=======
>>>>>>> 150d6847

  // it('should update imports in project', () => {
  //   expect(getFileContent(tree, 'apps/src/main.ts')).toEqual(RENAMEDIMPORT);
  // });

  // it('should install @angular/animations', () => {
  //   expect(getFileContent(tree, 'app.module.ts')).toEqual(APPMODULE);
  // });

  // it('should insert styles to main css file', () => {
  //   expect(getFileContent(tree, 'index.css')).toEqual(STYLECSS);
  // });

  // it('should update icons and fonts paths in angular.json', () => {
  //   expect(getFileContent(tree, 'angular.json')).toEqual(ANGULARJSON);
  // });
});<|MERGE_RESOLUTION|>--- conflicted
+++ resolved
@@ -108,7 +108,6 @@
       },
     });
   });
-<<<<<<< HEAD
 
   it("shouldn't add @angular/animations` package if already installed", async () => {
     await addFixtureToTree(
@@ -151,8 +150,6 @@
   //     PEERDEPENDENCIES,
   //   );
   // });
-=======
->>>>>>> 150d6847
 
   // it('should update imports in project', () => {
   //   expect(getFileContent(tree, 'apps/src/main.ts')).toEqual(RENAMEDIMPORT);
