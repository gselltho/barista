// Needs to be generated dynamically on build or npm install
<<<<<<< HEAD
export type DtIconType = 'abort' | 'agent' | 'checkmark' | 'edit' | 'filter' | 'dropdown-open';
=======
export type DtIconType = 'abort' | 'agent' | 'checkmark' | 'edit' | 'filter' | 'more';
>>>>>>> 186a510f
<|MERGE_RESOLUTION|>--- conflicted
+++ resolved
@@ -1,6 +1,2 @@
 // Needs to be generated dynamically on build or npm install
-<<<<<<< HEAD
-export type DtIconType = 'abort' | 'agent' | 'checkmark' | 'edit' | 'filter' | 'dropdown-open';
-=======
-export type DtIconType = 'abort' | 'agent' | 'checkmark' | 'edit' | 'filter' | 'more';
->>>>>>> 186a510f
+export type DtIconType = 'abort' | 'agent' | 'checkmark' | 'edit' | 'filter' | 'more' | 'dropdown-open';