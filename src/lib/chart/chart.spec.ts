--- conflicted
+++ resolved
@@ -9,12 +9,7 @@
   DtChartSeries,
   DtThemingModule,
 } from '@dynatrace/angular-components';
-<<<<<<< HEAD
-import { BehaviorSubject } from 'rxjs/BehaviorSubject';
-=======
-import { Observable, timer, BehaviorSubject } from 'rxjs';
-import { startWith, map } from 'rxjs/operators';
->>>>>>> 8220fe99
+import { BehaviorSubject } from 'rxjs';
 
 describe('DtChart', () => {
 
