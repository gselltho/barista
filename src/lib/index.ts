/*
 * The exports need to end with the filename without .ts extension due to
 * a bug in the compiler cli metadata bundler https://github.com/angular/angular/pull/22856
 * once resolved the index can be omited. Without this the metdata files only contain the last
 * barrel export and therefore break aot compilation with the library
 * export * from './core/index';
 */

export * from './alert/index';
export * from './core/index';
export * from './form-field/index';
export * from './input/index';
export * from './expandable-panel/index';
export * from './inline-editor/index';
export * from './expandable-section/index';
export * from './button-group/index';
export * from './button/index';
export * from './icon/index';
export * from './loading-distractor/index';
export * from './theming/index';
export * from './table/index';
export * from './chart/index';
export * from './button/index';
export * from './tile/index';
export * from './card/index';
export * from './context-dialog/index';
export * from './tag/index';
export * from './pagination/index';
export * from './radio/index';
export * from './show-more/index';
export * from './checkbox/index';
export * from './progress-circle/index';
<<<<<<< HEAD
export * from './switch/index';
=======
export * from './breadcrumbs/index';
>>>>>>> abcc24a2
<|MERGE_RESOLUTION|>--- conflicted
+++ resolved
@@ -30,8 +30,5 @@
 export * from './show-more/index';
 export * from './checkbox/index';
 export * from './progress-circle/index';
-<<<<<<< HEAD
 export * from './switch/index';
-=======
-export * from './breadcrumbs/index';
->>>>>>> abcc24a2
+export * from './breadcrumbs/index';