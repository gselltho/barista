--- conflicted
+++ resolved
@@ -25,12 +25,9 @@
 import { DocsTagModule } from './components/tag/docs-tag.module';
 import { DocsAlertModule } from './components/alert/docs-alert.module';
 import { DocsIconModule } from './components/icon/docs-icon.module';
-<<<<<<< HEAD
 import { DocsKeyValueListModule } from './components/key-value-list/docs-key-value-list.module';
-=======
 import { FormsModule } from '@angular/forms';
 import {DtThemingModule} from '@dynatrace/angular-components';
->>>>>>> 8220fe99
 
 @NgModule({
   imports: [
@@ -57,11 +54,8 @@
     DocsFormFieldModule,
     DocsTagModule,
     DocsAlertModule,
-<<<<<<< HEAD
     DocsKeyValueListModule,
-=======
     DtThemingModule,
->>>>>>> 8220fe99
   ],
   declarations: [
     Docs,
