--- conflicted
+++ resolved
@@ -7,11 +7,8 @@
 import { Docs } from './docs.component';
 import { Home } from './docs-home/docs-home.component';
 import { DocsButtonModule } from './components/button/docs-button.module';
-<<<<<<< HEAD
 import { DocsButtonToggleModule } from './components/button-toggle/docs-button-toggle.module';
-=======
 import { DocsLoadingDistractorModule } from './components/loading-distractor/docs-loading-distractor.module';
->>>>>>> a5caa9d2
 
 @NgModule({
   imports: [
@@ -20,11 +17,8 @@
     HttpClientModule,
     DocsRoutingModule,
     DocsButtonModule,
-<<<<<<< HEAD
     DocsButtonToggleModule,
-=======
     DocsLoadingDistractorModule,
->>>>>>> a5caa9d2
   ],
   declarations: [
     Docs,
