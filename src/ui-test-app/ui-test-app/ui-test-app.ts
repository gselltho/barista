--- conflicted
+++ resolved
@@ -14,11 +14,8 @@
   navItems = [
     {name: 'Start', route: '/'},
     {name: 'Button', route: '/button'},
-<<<<<<< HEAD
     {name: 'ButtonGroup', route: '/button-group'},
-=======
     {name: 'Expandable panel', route: '/expandable-panel'},
     {name: 'Expandable section', route: '/expandable-section'},
->>>>>>> fca893c0
   ];
 }