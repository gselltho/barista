--- conflicted
+++ resolved
@@ -6,11 +6,8 @@
 import { ExpandablePanelUi } from '../expandable-panel/expandable-panel-ui';
 import { TileUI } from '../tile/tile-ui';
 import { ContextDialogUI } from '../context-dialog/context-dialog-ui';
-<<<<<<< HEAD
+import { RadioUI } from '../radio/radio.ui';
 import { ShowMoreUI } from '../show-more/show-more-ui';
-=======
-import { RadioUI } from '../radio/radio.ui';
->>>>>>> 51e8ea88
 
 export const UI_TEST_APP_ROUTES: Routes = [
   { path: '', component: Home },
@@ -19,10 +16,7 @@
   { path: 'context-dialog', component: ContextDialogUI },
   { path: 'expandable-panel', component: ExpandablePanelUi },
   { path: 'expandable-section', component: ExpandableSectionUi },
-<<<<<<< HEAD
+  { path: 'radio', component: RadioUI },
   { path: 'show-more', component: ShowMoreUI },
-=======
-  { path: 'radio', component: RadioUI },
->>>>>>> 51e8ea88
   { path: 'tile', component: TileUI },
 ];