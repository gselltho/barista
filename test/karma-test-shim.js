/*global jasmine, __karma__, window*/
Error.stackTraceLimit = Infinity;

// The default time that jasmine waits for an asynchronous test to finish is five seconds.
// If this timeout is too short the CI may fail randomly because our asynchronous tests can
// take longer in some situations (e.g Saucelabs and Browserstack tunnels)
jasmine.DEFAULT_TIMEOUT_INTERVAL = 10000;

__karma__.loaded = function () {};

var baseDir = '/base';
var specFiles = Object.keys(window.__karma__.files).filter(isSpecFile);

// Configure the base path and map the different node packages.
System.config({
  baseURL: baseDir,
  paths: {
    'node:*': 'node_modules/*'
  },
  map: {
    'rxjs': 'node:rxjs',
    'main': 'main.js',
    'tslib': 'node:tslib/tslib.js',
    'moment': 'node:moment/min/moment-with-locales.min.js',

    // Angular specific mappings.
    '@angular/core': 'node:@angular/core/bundles/core.umd.js',
    '@angular/core/testing': 'node:@angular/core/bundles/core-testing.umd.js',
    '@angular/common': 'node:@angular/common/bundles/common.umd.js',
    '@angular/common/testing': 'node:@angular/common/bundles/common-testing.umd.js',
    '@angular/common/http': 'node:@angular/common/bundles/common-http.umd.js',
    '@angular/common/http/testing': 'node:@angular/common/bundles/common-http-testing.umd.js',
    '@angular/compiler': 'node:@angular/compiler/bundles/compiler.umd.js',
    '@angular/compiler/testing': 'node:@angular/compiler/bundles/compiler-testing.umd.js',
    '@angular/forms': 'node:@angular/forms/bundles/forms.umd.js',
    '@angular/forms/testing': 'node:@angular/forms/bundles/forms-testing.umd.js',
    '@angular/animations': 'node:@angular/animations/bundles/animations.umd.js',
    '@angular/animations/browser': 'node:@angular/animations/bundles/animations-browser.umd.js',
    '@angular/platform-browser/animations':
      'node:@angular/platform-browser/bundles/platform-browser-animations.umd',
    '@angular/platform-browser':
      'node:@angular/platform-browser/bundles/platform-browser.umd.js',
    '@angular/platform-browser/testing':
      'node:@angular/platform-browser/bundles/platform-browser-testing.umd.js',
    '@angular/platform-browser-dynamic':
      'node:@angular/platform-browser-dynamic/bundles/platform-browser-dynamic.umd.js',
    '@angular/platform-browser-dynamic/testing':
      'node:@angular/platform-browser-dynamic/bundles/platform-browser-dynamic-testing.umd.js',

    '@angular/cdk': 'node:@angular/cdk/bundles/cdk.umd.js',
    '@angular/cdk/a11y': 'node:@angular/cdk/bundles/cdk-a11y.umd.js',
    '@angular/cdk/accordion': 'node:@angular/cdk/bundles/cdk-accordion.umd.js',
    '@angular/cdk/bidi': 'node:@angular/cdk/bundles/cdk-bidi.umd.js',
    '@angular/cdk/coercion': 'node:@angular/cdk/bundles/cdk-coercion.umd.js',
    '@angular/cdk/collections': 'node:@angular/cdk/bundles/cdk-collections.umd.js',
    '@angular/cdk/keycodes': 'node:@angular/cdk/bundles/cdk-keycodes.umd.js',
    '@angular/cdk/layout': 'node:@angular/cdk/bundles/cdk-layout.umd.js',
    '@angular/cdk/observers': 'node:@angular/cdk/bundles/cdk-observers.umd.js',
    '@angular/cdk/overlay': 'node:@angular/cdk/bundles/cdk-overlay.umd.js',
    '@angular/cdk/platform': 'node:@angular/cdk/bundles/cdk-platform.umd.js',
    '@angular/cdk/portal': 'node:@angular/cdk/bundles/cdk-portal.umd.js',
    '@angular/cdk/scrolling': 'node:@angular/cdk/bundles/cdk-scrolling.umd.js',
    '@angular/cdk/stepper': 'node:@angular/cdk/bundles/cdk-stepper.umd.js',
    '@angular/cdk/table': 'node:@angular/cdk/bundles/cdk-table.umd.js',
    '@angular/cdk/testing': 'node:@angular/cdk/bundles/cdk-testing.umd.js',

    '@dynatrace/angular-components':
      'dist/lib/bundles/dynatrace-angular-components.umd.js',
    '@dynatrace/angular-components/button':
      'dist/lib/bundles/dynatrace-angular-components-button.umd.js',
    '@dynatrace/angular-components/core':
      'dist/lib/bundles/dynatrace-angular-components-core.umd.js',
<<<<<<< HEAD
    '@dynatrace/angular-components/expandable-panel':
      'dist/lib/bundles/dynatrace-angular-components-expandable-panel.umd.js',
    '@dynatrace/angular-components/expandable-section':
      'dist/lib/bundles/dynatrace-angular-components-expandable-section.umd.js',
=======
    '@dynatrace/angular-components/input':
      'dist/lib/bundles/dynatrace-angular-components-input.umd.js',
>>>>>>> 53cfce1f
    '@dynatrace/angular-components/loading-distractor':
      'dist/lib/bundles/dynatrace-angular-components-loading-distractor.umd.js',
    '@dynatrace/angular-components/theming':
      'dist/lib/bundles/dynatrace-angular-components-theming.umd.js',
  },
  packages: {
    // Thirdparty barrels.
    'rxjs': {main: 'index'},

    // Set the default extension for the root package, because otherwise the demo-app can't
    // be built within the production mode. Due to missing file extensions.
    '.': {
      defaultExtension: 'js'
    }
  }
});

// Configure the Angular test bed and run all specs once configured.
 configureTestBed()
  .then(runSpecs)
  .then(__karma__.start, __karma__.error);


/** Runs the lib specs in Karma. */
function runSpecs() {
  // By importing all spec files, Karma will run the tests directly.
  console.log(specFiles);
  return Promise.all(specFiles.map(function(fileName) {
    return System.import(fileName);
  }));
}

/** Whether the specified file is part of lib. */
function isSpecFile(path) {
  return path.slice(-8) === '.spec.js' && path.indexOf('node_modules') === -1;
}

/** Configures Angular's TestBed. */
function configureTestBed() {
  return Promise.all([
    System.import('@angular/core/testing'),
    System.import('@angular/platform-browser-dynamic/testing')
  ]).then(function (providers) {
    var testing = providers[0];
    var testingBrowser = providers[1];

    var testBed = testing.TestBed.initTestEnvironment(
      testingBrowser.BrowserDynamicTestingModule,
      testingBrowser.platformBrowserDynamicTesting()
    );

    patchTestBedToDestroyFixturesAfterEveryTest(testBed);
  });
}

/**
 * Monkey-patches TestBed.resetTestingModule such that any errors that occur during component
 * destruction are thrown instead of silently logged. Also runs TestBed.resetTestingModule after
 * each unit test.
 *
 * Without this patch, the combination of two behaviors is problematic for lib:
 * - TestBed.resetTestingModule catches errors thrown on fixture destruction and logs them without
 *     the errors ever being thrown. This means that any component errors that occur in ngOnDestroy
 *     can encounter errors silently and still pass unit tests.
 * - TestBed.resetTestingModule is only called *before* a test is run, meaning that even *if* the
 *    aforementioned errors were thrown, they would be reported for the wrong test (the test that's
 *    about to start, not the test that just finished).
 */
function patchTestBedToDestroyFixturesAfterEveryTest(testBed) {
  // Original resetTestingModule function of the TestBed.
  var _resetTestingModule = testBed.resetTestingModule;

  // Monkey-patch the resetTestingModule to destroy fixtures outside of a try/catch block.
  // With https://github.com/angular/angular/commit/2c5a67134198a090a24f6671dcdb7b102fea6eba
  // errors when destroying components are no longer causing Jasmine to fail.
  testBed.resetTestingModule = function() {
    try {
      this._activeFixtures.forEach(function (fixture) { fixture.destroy(); });
    } finally {
      this._activeFixtures = [];
      // Regardless of errors or not, run the original reset testing module function.
      _resetTestingModule.call(this);
    }
  };

  // Angular's testing package resets the testing module before each test. This doesn't work well
  // for us because it doesn't allow developers to see what test actually failed.
  // Fixing this by resetting the testing module after each test.
  // https://github.com/angular/angular/blob/master/packages/core/testing/src/before_each.ts#L25
  afterEach(function() {
    testBed.resetTestingModule();
  });
}<|MERGE_RESOLUTION|>--- conflicted
+++ resolved
@@ -70,19 +70,16 @@
       'dist/lib/bundles/dynatrace-angular-components-button.umd.js',
     '@dynatrace/angular-components/core':
       'dist/lib/bundles/dynatrace-angular-components-core.umd.js',
-<<<<<<< HEAD
     '@dynatrace/angular-components/expandable-panel':
       'dist/lib/bundles/dynatrace-angular-components-expandable-panel.umd.js',
     '@dynatrace/angular-components/expandable-section':
       'dist/lib/bundles/dynatrace-angular-components-expandable-section.umd.js',
-=======
     '@dynatrace/angular-components/input':
       'dist/lib/bundles/dynatrace-angular-components-input.umd.js',
->>>>>>> 53cfce1f
     '@dynatrace/angular-components/loading-distractor':
       'dist/lib/bundles/dynatrace-angular-components-loading-distractor.umd.js',
     '@dynatrace/angular-components/theming':
-      'dist/lib/bundles/dynatrace-angular-components-theming.umd.js',
+    'dist/lib/bundles/dynatrace-angular-components-theming.umd.js',
   },
   packages: {
     // Thirdparty barrels.
